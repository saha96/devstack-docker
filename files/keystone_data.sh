--- conflicted
+++ resolved
@@ -115,9 +115,8 @@
                                                --tenant_id $SERVICE_TENANT \
                                                --email=quantum@example.com)
     keystone user-role-add --tenant_id $SERVICE_TENANT \
-<<<<<<< HEAD
-                           --user $QUANTUM_USER \
-                           --role $ADMIN_ROLE
+                           --user_id $QUANTUM_USER \
+                           --role_id $ADMIN_ROLE
 fi
 
 if [[ "$ENABLED_SERVICES" =~ "tempest" ]]; then
@@ -128,8 +127,4 @@
                                         --pass="$ADMIN_PASSWORD" \
                                         --email=alt_demo@example.com)
     keystone user-role-add --user $ALT_DEMO_USER --role $MEMBER_ROLE --tenant_id $ALT_DEMO_TENANT
-=======
-                           --user_id $QUANTUM_USER \
-                           --role_id $ADMIN_ROLE
->>>>>>> a143e73c
 fi
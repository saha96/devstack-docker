#!/usr/bin/env bash

# **stack.sh** is an opinionated openstack developer installation.

# This script installs and configures *nova*, *glance*, *dashboard* and *keystone*

# This script allows you to specify configuration options of what git
# repositories to use, enabled services, network configuration and various
# passwords.  If you are crafty you can run the script on multiple nodes using
# shared settings for common resources (mysql, rabbitmq) and build a multi-node
# developer install.

# To keep this script simple we assume you are running on an **Ubuntu 11.04
# Natty** machine.  It should work in a VM or physical server.  Additionally we
# put the list of *apt* and *pip* dependencies and other configuration files in
# this repo.  So start by grabbing this script and the dependencies.

# Learn more and get the most recent version at http://devstack.org

# Sanity Check
# ============

# Warn users who aren't on natty, but allow them to override check and attempt
# installation with ``FORCE=yes ./stack``
if ! grep -q natty /etc/lsb-release; then
    echo "WARNING: this script has only been tested on natty"
    if [[ "$FORCE" != "yes" ]]; then
        echo "If you wish to run this script anyway run with FORCE=yes"
        exit 1
    fi
fi

# Keep track of the current devstack directory.
TOP_DIR=$(cd $(dirname "$0") && pwd)

# stack.sh keeps the list of **apt** and **pip** dependencies in external
# files, along with config templates and other useful files.  You can find these
# in the ``files`` directory (next to this script).  We will reference this
# directory using the ``FILES`` variable in this script.
FILES=$TOP_DIR/files
if [ ! -d $FILES ]; then
    echo "ERROR: missing devstack/files - did you grab more than just stack.sh?"
    exit 1
fi



# Settings
# ========

# This script is customizable through setting environment variables.  If you
# want to override a setting you can either::
#
#     export MYSQL_PASSWORD=anothersecret
#     ./stack.sh
#
# You can also pass options on a single line ``MYSQL_PASSWORD=simple ./stack.sh``
#
# Additionally, you can put any local variables into a ``localrc`` file, like::
#
#     MYSQL_PASSWORD=anothersecret
#     MYSQL_USER=hellaroot
#
# We try to have sensible defaults, so you should be able to run ``./stack.sh``
# in most cases.
#
# We our settings from ``stackrc``.  This file is distributed with devstack and
# contains locations for what repositories to use.  If you want to use other
# repositories and branches, you can add your own settings with another file
# called ``localrc``
#
# If ``localrc`` exists, then ``stackrc`` will load those settings.  This is
# useful for changing a branch or repostiory to test other versions.  Also you
# can store your other settings like **MYSQL_PASSWORD** or **ADMIN_PASSWORD** instead
# of letting devstack generate random ones for you.
source ./stackrc

# Destination path for installation ``DEST``
DEST=${DEST:-/opt/stack}

# OpenStack is designed to be run as a regular user (Dashboard will fail to run
# as root, since apache refused to startup serve content from root user).  If
# stack.sh is run as root, it automatically creates a stack user with
# sudo privileges and runs as that user.

if [[ $EUID -eq 0 ]]; then
    ROOTSLEEP=${ROOTSLEEP:-10}
    echo "You are running this script as root."
<<<<<<< HEAD
    echo "In $ROOTSLEEP seconds, we will create a user 'stack' and run as that user"
    sleep $ROOTSLEEP
=======
    echo "In 10 seconds, we will create a user 'stack' and run as that user"
    sleep 10
>>>>>>> 6960eff9

    # since this script runs as a normal user, we need to give that user
    # ability to run sudo
    apt_get update
    apt_get install sudo

    if ! getent passwd stack >/dev/null; then
        echo "Creating a user called stack"
        useradd -U -G sudo -s /bin/bash -d $DEST -m stack
    fi

    echo "Giving stack user passwordless sudo priviledges"
    # natty uec images sudoers does not have a '#includedir'. add one.
    grep -q "^#includedir.*/etc/sudoers.d" /etc/sudoers ||
        echo "#includedir /etc/sudoers.d" >> /etc/sudoers
    ( umask 226 && echo "stack ALL=(ALL) NOPASSWD:ALL" \
        > /etc/sudoers.d/50_stack_sh )

    echo "Copying files to stack user"
    STACK_DIR="$DEST/${PWD##*/}"
    cp -r -f "$PWD" "$STACK_DIR"
    chown -R stack "$STACK_DIR"
    if [[ "$SHELL_AFTER_RUN" != "no" ]]; then
        exec su -c "set -e; cd $STACK_DIR; bash stack.sh; bash" stack
    else
        exec su -c "set -e; cd $STACK_DIR; bash stack.sh" stack
    fi
    exit 1
fi

# Set the destination directories for openstack projects
NOVA_DIR=$DEST/nova
DASH_DIR=$DEST/dash
GLANCE_DIR=$DEST/glance
KEYSTONE_DIR=$DEST/keystone
NOVACLIENT_DIR=$DEST/python-novaclient
OPENSTACKX_DIR=$DEST/openstackx
NOVNC_DIR=$DEST/noVNC

# Specify which services to launch.  These generally correspond to screen tabs
ENABLED_SERVICES=${ENABLED_SERVICES:-g-api,g-reg,key,n-api,n-cpu,n-net,n-sch,n-vnc,dash,mysql,rabbit}

# Nova hypervisor configuration.  We default to **kvm** but will drop back to
# **qemu** if we are unable to load the kvm module.  Stack.sh can also install
# an **LXC** based system.
LIBVIRT_TYPE=${LIBVIRT_TYPE:-kvm}

# nova supports pluggable schedulers.  ``SimpleScheduler`` should work in most
# cases unless you are working on multi-zone mode.
SCHEDULER=${SCHEDULER:-nova.scheduler.simple.SimpleScheduler}

# Use the first IP unless an explicit is set by ``HOST_IP`` environment variable
if [ ! -n "$HOST_IP" ]; then
    HOST_IP=`LC_ALL=C /sbin/ifconfig  | grep -m 1 'inet addr:'| cut -d: -f2 | awk '{print $1}'`
fi

# apt-get wrapper to just get arguments set correctly
function apt_get() {
    local sudo="sudo"
    [ "$(id -u)" = "0" ] && sudo=""
    $sudo DEBIAN_FRONTEND=noninteractive apt-get \
        --option "Dpkg::Options::=--force-confold" --assume-yes "$@"
}

# Generic helper to configure passwords
function read_password {
    set +o xtrace
    var=$1; msg=$2
    pw=${!var}

    localrc=$TOP_DIR/localrc

    # If the password is not defined yet, proceed to prompt user for a password.
    if [ ! $pw ]; then
        # If there is no localrc file, create one
        if [ ! -e $localrc ]; then
            touch $localrc
        fi

        # Presumably if we got this far it can only be that our localrc is missing
        # the required password.  Prompt user for a password and write to localrc.
        echo ''
        echo '################################################################################'
        echo $msg
        echo '################################################################################'
        echo "This value will be written to your localrc file so you don't have to enter it again."
        echo "It is probably best to avoid spaces and weird characters."
        echo "If you leave this blank, a random default value will be used."
        echo "Enter a password now:"
        read $var
        pw=${!var}
        if [ ! $pw ]; then
            pw=`openssl rand -hex 10`
        fi
        eval "$var=$pw"
        echo "$var=$pw" >> $localrc
    fi
    set -o xtrace
}


# Nova Network Configuration
# --------------------------

# FIXME: more documentation about why these are important flags.  Also
# we should make sure we use the same variable names as the flag names.

PUBLIC_INTERFACE=${PUBLIC_INTERFACE:-eth0}
FIXED_RANGE=${FIXED_RANGE:-10.0.0.0/24}
FIXED_NETWORK_SIZE=${FIXED_NETWORK_SIZE:-256}
FLOATING_RANGE=${FLOATING_RANGE:-172.24.4.1/28}
NET_MAN=${NET_MAN:-FlatDHCPManager}
EC2_DMZ_HOST=${EC2_DMZ_HOST:-$HOST_IP}
FLAT_NETWORK_BRIDGE=${FLAT_NETWORK_BRIDGE:-br100}
VLAN_INTERFACE=${VLAN_INTERFACE:-$PUBLIC_INTERFACE}

# Multi-host is a mode where each compute node runs its own network node.  This
# allows network operations and routing for a VM to occur on the server that is
# running the VM - removing a SPOF and bandwidth bottleneck.
MULTI_HOST=${MULTI_HOST:-0}

# If you are using FlatDHCP on multiple hosts, set the ``FLAT_INTERFACE``
# variable but make sure that the interface doesn't already have an
# ip or you risk breaking things.
#
# **DHCP Warning**:  If your flat interface device uses DHCP, there will be a
# hiccup while the network is moved from the flat interface to the flat network
# bridge.  This will happen when you launch your first instance.  Upon launch
# you will lose all connectivity to the node, and the vm launch will probably
# fail.
#
# If you are running on a single node and don't need to access the VMs from
# devices other than that node, you can set the flat interface to the same
# value as ``FLAT_NETWORK_BRIDGE``.  This will stop the network hiccup from
# occuring.
FLAT_INTERFACE=${FLAT_INTERFACE:-eth0}

## FIXME(ja): should/can we check that FLAT_INTERFACE is sane?


# MySQL & RabbitMQ
# ----------------

# We configure Nova, Dashboard, Glance and Keystone to use MySQL as their
# database server.  While they share a single server, each has their own
# database and tables.

# By default this script will install and configure MySQL.  If you want to
# use an existing server, you can pass in the user/password/host parameters.
# You will need to send the same ``MYSQL_PASSWORD`` to every host if you are doing
# a multi-node devstack installation.
MYSQL_HOST=${MYSQL_HOST:-localhost}
MYSQL_USER=${MYSQL_USER:-root}
read_password MYSQL_PASSWORD "ENTER A PASSWORD TO USE FOR MYSQL."

# don't specify /db in this string, so we can use it for multiple services
BASE_SQL_CONN=${BASE_SQL_CONN:-mysql://$MYSQL_USER:$MYSQL_PASSWORD@$MYSQL_HOST}

# Rabbit connection info
RABBIT_HOST=${RABBIT_HOST:-localhost}
read_password RABBIT_PASSWORD "ENTER A PASSWORD TO USE FOR RABBIT."

# Glance connection info.  Note the port must be specified.
GLANCE_HOSTPORT=${GLANCE_HOSTPORT:-$HOST_IP:9292}


# Keystone
# --------

# Service Token - Openstack components need to have an admin token
# to validate user tokens.
read_password SERVICE_TOKEN "ENTER A SERVICE_TOKEN TO USE FOR THE SERVICE ADMIN TOKEN."
# Dash currently truncates usernames and passwords at 20 characters
read_password ADMIN_PASSWORD "ENTER A PASSWORD TO USE FOR DASH AND KEYSTONE (20 CHARS OR LESS)."

LOGFILE=${LOGFILE:-"$PWD/stack.sh.$$.log"}
(
# So that errors don't compound we exit on any errors so you see only the
# first error that occured.
trap failed ERR
failed() {
    local r=$?
    set +o xtrace
    [ -n "$LOGFILE" ] && echo "${0##*/} failed: full log in $LOGFILE"
    exit $r
}

# Print the commands being run so that we can see the command that triggers
# an error.  It is also useful for following along as the install occurs.
set -o xtrace

# create the destination directory and ensure it is writable by the user
sudo mkdir -p $DEST
if [ ! -w $DEST ]; then
    sudo chown `whoami` $DEST
fi

# Install Packages
# ================
#
# Openstack uses a fair number of other projects.


# install apt requirements
apt_get update
apt_get install `cat $FILES/apts/* | cut -d\# -f1 | grep -Ev "mysql-server|rabbitmq-server"`

# install python requirements
sudo PIP_DOWNLOAD_CACHE=/var/cache/pip pip install `cat $FILES/pips/*`

# git clone only if directory doesn't exist already.  Since ``DEST`` might not
# be owned by the installation user, we create the directory and change the
# ownership to the proper user.
function git_clone {
    # if there is an existing checkout, move it out of the way
    if [[ "$RECLONE" == "yes" ]]; then
        # FIXME(ja): if we were smarter we could speed up RECLONE by
        # using the old git repo as the basis of our new clone...
        if [ -d $2 ]; then
            mv $2 /tmp/stack.`date +%s`
        fi
    fi

    if [ ! -d $2 ]; then
        git clone $1 $2
        cd $2
        # This checkout syntax works for both branches and tags
        git checkout $3
    fi
}

# compute service
git_clone $NOVA_REPO $NOVA_DIR $NOVA_BRANCH
# image catalog service
git_clone $GLANCE_REPO $GLANCE_DIR $GLANCE_BRANCH
# unified auth system (manages accounts/tokens)
git_clone $KEYSTONE_REPO $KEYSTONE_DIR $KEYSTONE_BRANCH
# a websockets/html5 or flash powered VNC console for vm instances
git_clone $NOVNC_REPO $NOVNC_DIR $NOVNC_BRANCH
# django powered web control panel for openstack
git_clone $DASH_REPO $DASH_DIR $DASH_BRANCH $DASH_TAG
# python client library to nova that dashboard (and others) use
git_clone $NOVACLIENT_REPO $NOVACLIENT_DIR $NOVACLIENT_BRANCH
# openstackx is a collection of extensions to openstack.compute & nova
# that is *deprecated*.  The code is being moved into python-novaclient & nova.
git_clone $OPENSTACKX_REPO $OPENSTACKX_DIR $OPENSTACKX_BRANCH

# Initialization
# ==============


# setup our checkouts so they are installed into python path
# allowing ``import nova`` or ``import glance.client``
cd $KEYSTONE_DIR; sudo python setup.py develop
cd $GLANCE_DIR; sudo python setup.py develop
cd $NOVACLIENT_DIR; sudo python setup.py develop
cd $NOVA_DIR; sudo python setup.py develop
cd $OPENSTACKX_DIR; sudo python setup.py develop
cd $DASH_DIR/django-openstack; sudo python setup.py develop
cd $DASH_DIR/openstack-dashboard; sudo python setup.py develop

# Add a useful screenrc.  This isn't required to run openstack but is we do
# it since we are going to run the services in screen for simple
cp $FILES/screenrc ~/.screenrc

## TODO: update current user to allow sudo for all commands in files/sudo/*

# Rabbit
# ---------

if [[ "$ENABLED_SERVICES" =~ "rabbit" ]]; then
    # Install and start rabbitmq-server
    # the temp file is necessary due to LP: #878600
    tfile=$(mktemp)
    apt_get install rabbitmq-server > "$tfile" 2>&1
    cat "$tfile"
    rm -f "$tfile"
    # change the rabbit password since the default is "guest"
    sudo rabbitmqctl change_password guest $RABBIT_PASSWORD
fi

# Mysql
# ---------

if [[ "$ENABLED_SERVICES" =~ "mysql" ]]; then

    # Seed configuration with mysql password so that apt-get install doesn't
    # prompt us for a password upon install.
    cat <<MYSQL_PRESEED | sudo debconf-set-selections
mysql-server-5.1 mysql-server/root_password password $MYSQL_PASSWORD
mysql-server-5.1 mysql-server/root_password_again password $MYSQL_PASSWORD
mysql-server-5.1 mysql-server/start_on_boot boolean true
MYSQL_PRESEED

    # while ``.my.cnf`` is not needed for openstack to function, it is useful
    # as it allows you to access the mysql databases via ``mysql nova`` instead
    # of having to specify the username/password each time.
    if [[ ! -e $HOME/.my.cnf ]]; then
        cat <<EOF >$HOME/.my.cnf
[client]
user=$MYSQL_USER
password=$MYSQL_PASSWORD
host=$MYSQL_HOST
EOF
        chmod 0600 $HOME/.my.cnf
    fi

    # Install and start mysql-server
    apt_get install mysql-server
    # Update the DB to give user ‘$MYSQL_USER’@’%’ full control of the all databases:
    sudo mysql -uroot -p$MYSQL_PASSWORD -h127.0.0.1 -e "GRANT ALL PRIVILEGES ON *.* TO '$MYSQL_USER'@'%' identified by '$MYSQL_PASSWORD';"

    # Edit /etc/mysql/my.cnf to change ‘bind-address’ from localhost (127.0.0.1) to any (0.0.0.0) and restart the mysql service:
    sudo sed -i 's/127.0.0.1/0.0.0.0/g' /etc/mysql/my.cnf
    sudo service mysql restart
fi


# Dashboard
# ---------

# Setup the django dashboard application to serve via apache/wsgi

if [[ "$ENABLED_SERVICES" =~ "dash" ]]; then

    # Dash currently imports quantum even if you aren't using it.  Instead
    # of installing quantum we can create a simple module that will pass the
    # initial imports
    mkdir -p  $DASH_DIR/openstack-dashboard/quantum || true
    touch $DASH_DIR/openstack-dashboard/quantum/__init__.py
    touch $DASH_DIR/openstack-dashboard/quantum/client.py


    # ``local_settings.py`` is used to override dashboard default settings.
    cp $FILES/dash_settings.py $DASH_DIR/openstack-dashboard/local/local_settings.py

    # Initialize the dashboard database (it stores sessions and notices shown to
    # users).  The user system is external (keystone).
    cd $DASH_DIR/openstack-dashboard
    dashboard/manage.py syncdb

    # create an empty directory that apache uses as docroot
    sudo mkdir -p $DASH_DIR/.blackhole

    ## Configure apache's 000-default to run dashboard
    sudo cp $FILES/000-default.template /etc/apache2/sites-enabled/000-default
    sudo sed -e "s,%USER%,$USER,g" -i /etc/apache2/sites-enabled/000-default
    sudo sed -e "s,%DASH_DIR%,$DASH_DIR,g" -i /etc/apache2/sites-enabled/000-default
fi


# Glance
# ------

if [[ "$ENABLED_SERVICES" =~ "g-reg" ]]; then
    GLANCE_IMAGE_DIR=$DEST/glance/images
    # Delete existing images
    rm -rf $GLANCE_IMAGE_DIR

    # Use local glance directories
    mkdir -p $GLANCE_IMAGE_DIR

    # (re)create glance database
    mysql -u$MYSQL_USER -p$MYSQL_PASSWORD -e 'DROP DATABASE IF EXISTS glance;'
    mysql -u$MYSQL_USER -p$MYSQL_PASSWORD -e 'CREATE DATABASE glance;'

    # Copy over our glance configurations and update them
    GLANCE_CONF=$GLANCE_DIR/etc/glance-registry.conf
    cp $FILES/glance-registry.conf $GLANCE_CONF
    sudo sed -e "s,%SQL_CONN%,$BASE_SQL_CONN/glance,g" -i $GLANCE_CONF
    sudo sed -e "s,%SERVICE_TOKEN%,$SERVICE_TOKEN,g" -i $GLANCE_CONF
    sudo sed -e "s,%DEST%,$DEST,g" -i $GLANCE_CONF

    GLANCE_API_CONF=$GLANCE_DIR/etc/glance-api.conf
    cp $FILES/glance-api.conf $GLANCE_API_CONF
    sudo sed -e "s,%DEST%,$DEST,g" -i $GLANCE_API_CONF
    sudo sed -e "s,%SERVICE_TOKEN%,$SERVICE_TOKEN,g" -i $GLANCE_API_CONF
fi

# Nova
# ----

# We are going to use the sample http middleware configuration from the keystone
# project to launch nova.  This paste config adds the configuration required
# for nova to validate keystone tokens - except we need to switch the config
# to use our service token instead (instead of the invalid token 999888777666).
sudo sed -e "s,999888777666,$SERVICE_TOKEN,g" -i $KEYSTONE_DIR/examples/paste/nova-api-paste.ini

if [[ "$ENABLED_SERVICES" =~ "n-cpu" ]]; then

    # Virtualization Configuration
    # ~~~~~~~~~~~~~~~~~~~~~~~~~~~~

    # attempt to load modules: network block device - used to manage qcow images
    sudo modprobe nbd || true

    # Check for kvm (hardware based virtualization).  If unable to initialize
    # kvm, we drop back to the slower emulation mode (qemu).  Note: many systems
    # come with hardware virtualization disabled in BIOS.
    if [[ "$LIBVIRT_TYPE" == "kvm" ]]; then
        sudo modprobe kvm || true
        if [ ! -e /dev/kvm ]; then
            echo "WARNING: Switching to QEMU"
            LIBVIRT_TYPE=qemu
        fi
    fi

    # Install and configure **LXC** if specified.  LXC is another approach to
    # splitting a system into many smaller parts.  LXC uses cgroups and chroot
    # to simulate multiple systems.
    if [[ "$LIBVIRT_TYPE" == "lxc" ]]; then
        apt_get install lxc
        # lxc uses cgroups (a kernel interface via virtual filesystem) configured
        # and mounted to ``/cgroup``
        sudo mkdir -p /cgroup
        if ! grep -q cgroup /etc/fstab; then
            echo none /cgroup cgroup cpuacct,memory,devices,cpu,freezer,blkio 0 0 | sudo tee -a /etc/fstab
        fi
        if ! mount -n | grep -q cgroup; then
            sudo mount /cgroup
        fi
    fi

    # The user that nova runs as needs to be member of libvirtd group otherwise
    # nova-compute will be unable to use libvirt.
    sudo usermod -a -G libvirtd `whoami`
    # libvirt detects various settings on startup, as we potentially changed
    # the system configuration (modules, filesystems), we need to restart
    # libvirt to detect those changes.
    sudo /etc/init.d/libvirt-bin restart


    # Instance Storage
    # ~~~~~~~~~~~~~~~~

    # Nova stores each instance in its own directory.
    mkdir -p $NOVA_DIR/instances

    # You can specify a different disk to be mounted and used for backing the
    # virtual machines.  If there is a partition labeled nova-instances we
    # mount it (ext filesystems can be labeled via e2label).
    if [ -L /dev/disk/by-label/nova-instances ]; then
        if ! mount -n | grep -q nova-instances; then
            sudo mount -L nova-instances $NOVA_DIR/instances
            sudo chown -R `whoami` $NOVA_DIR/instances
        fi
    fi

    # Clean out the instances directory.
    sudo rm -rf $NOVA_DIR/instances/*
fi

if [[ "$ENABLED_SERVICES" =~ "n-net" ]]; then
    # delete traces of nova networks from prior runs
    sudo killall dnsmasq || true
    rm -rf $NOVA_DIR/networks
    mkdir -p $NOVA_DIR/networks
fi

function add_nova_flag {
    echo "$1" >> $NOVA_DIR/bin/nova.conf
}

# (re)create nova.conf
rm -f $NOVA_DIR/bin/nova.conf
add_nova_flag "--verbose"
add_nova_flag "--nodaemon"
add_nova_flag "--scheduler_driver=$SCHEDULER"
add_nova_flag "--dhcpbridge_flagfile=$NOVA_DIR/bin/nova.conf"
add_nova_flag "--network_manager=nova.network.manager.$NET_MAN"
add_nova_flag "--my_ip=$HOST_IP"
add_nova_flag "--public_interface=$PUBLIC_INTERFACE"
add_nova_flag "--vlan_interface=$VLAN_INTERFACE"
add_nova_flag "--sql_connection=$BASE_SQL_CONN/nova"
add_nova_flag "--libvirt_type=$LIBVIRT_TYPE"
add_nova_flag "--osapi_extensions_path=$OPENSTACKX_DIR/extensions"
add_nova_flag "--vncproxy_url=http://$HOST_IP:6080"
add_nova_flag "--vncproxy_wwwroot=$NOVNC_DIR/"
add_nova_flag "--api_paste_config=$KEYSTONE_DIR/examples/paste/nova-api-paste.ini"
add_nova_flag "--image_service=nova.image.glance.GlanceImageService"
add_nova_flag "--ec2_dmz_host=$EC2_DMZ_HOST"
add_nova_flag "--rabbit_host=$RABBIT_HOST"
add_nova_flag "--rabbit_password=$RABBIT_PASSWORD"
add_nova_flag "--glance_api_servers=$GLANCE_HOSTPORT"
add_nova_flag "--flat_network_bridge=$FLAT_NETWORK_BRIDGE"
if [ -n "$FLAT_INTERFACE" ]; then
    add_nova_flag "--flat_interface=$FLAT_INTERFACE"
fi
if [ -n "$MULTI_HOST" ]; then
    add_nova_flag "--multi_host=$MULTI_HOST"
fi

# Nova Database
# ~~~~~~~~~~~~~

# All nova components talk to a central database.  We will need to do this step
# only once for an entire cluster.

if [[ "$ENABLED_SERVICES" =~ "mysql" ]]; then
    # (re)create nova database
    mysql -u$MYSQL_USER -p$MYSQL_PASSWORD -e 'DROP DATABASE IF EXISTS nova;'
    mysql -u$MYSQL_USER -p$MYSQL_PASSWORD -e 'CREATE DATABASE nova;'

    # (re)create nova database
    $NOVA_DIR/bin/nova-manage db sync

    # create a small network
    $NOVA_DIR/bin/nova-manage network create private $FIXED_RANGE 1 $FIXED_NETWORK_SIZE

    # create some floating ips
    $NOVA_DIR/bin/nova-manage floating create $FLOATING_RANGE
fi


# Keystone
# --------

if [[ "$ENABLED_SERVICES" =~ "key" ]]; then
    # (re)create keystone database
    mysql -u$MYSQL_USER -p$MYSQL_PASSWORD -e 'DROP DATABASE IF EXISTS keystone;'
    mysql -u$MYSQL_USER -p$MYSQL_PASSWORD -e 'CREATE DATABASE keystone;'

    # FIXME (anthony) keystone should use keystone.conf.example
    KEYSTONE_CONF=$KEYSTONE_DIR/etc/keystone.conf
    cp $FILES/keystone.conf $KEYSTONE_CONF
    sudo sed -e "s,%SQL_CONN%,$BASE_SQL_CONN/keystone,g" -i $KEYSTONE_CONF
    sudo sed -e "s,%DEST%,$DEST,g" -i $KEYSTONE_CONF

    # keystone_data.sh creates our admin user and our ``SERVICE_TOKEN``.
    KEYSTONE_DATA=$KEYSTONE_DIR/bin/keystone_data.sh
    cp $FILES/keystone_data.sh $KEYSTONE_DATA
    sudo sed -e "s,%HOST_IP%,$HOST_IP,g" -i $KEYSTONE_DATA
    sudo sed -e "s,%SERVICE_TOKEN%,$SERVICE_TOKEN,g" -i $KEYSTONE_DATA
    sudo sed -e "s,%ADMIN_PASSWORD%,$ADMIN_PASSWORD,g" -i $KEYSTONE_DATA
    # initialize keystone with default users/endpoints
    BIN_DIR=$KEYSTONE_DIR/bin bash $KEYSTONE_DATA
fi


# Launch Services
# ===============

# nova api crashes if we start it with a regular screen command,
# so send the start command by forcing text into the window.
# Only run the services specified in ``ENABLED_SERVICES``

# our screen helper to launch a service in a hidden named screen
function screen_it {
    NL=`echo -ne '\015'`
    if [[ "$ENABLED_SERVICES" =~ "$1" ]]; then
        screen -S nova -X screen -t $1
        screen -S nova -p $1 -X stuff "$2$NL"
    fi
}

# create a new named screen to run processes in
screen -d -m -S nova -t nova
sleep 1

# launch the glance registery service
if [[ "$ENABLED_SERVICES" =~ "g-reg" ]]; then
    screen_it g-reg "cd $GLANCE_DIR; bin/glance-registry --config-file=etc/glance-registry.conf"
fi

# launch the glance api and wait for it to answer before continuing
if [[ "$ENABLED_SERVICES" =~ "g-api" ]]; then
    screen_it g-api "cd $GLANCE_DIR; bin/glance-api --config-file=etc/glance-api.conf"
    echo "Waiting for g-api ($GLANCE_HOSTPORT) to start..."
    if ! timeout 60 sh -c "while ! wget -q -O- http://$GLANCE_HOSTPORT; do sleep 1; done"; then
      echo "g-api did not start"
      exit 1
    fi
fi

# launch the keystone and wait for it to answer before continuing
if [[ "$ENABLED_SERVICES" =~ "key" ]]; then
    screen_it key "cd $KEYSTONE_DIR && $KEYSTONE_DIR/bin/keystone --config-file $KEYSTONE_CONF -d"
    echo "Waiting for keystone to start..."
    if ! timeout 60 sh -c "while ! wget -q -O- http://127.0.0.1:5000; do sleep 1; done"; then
      echo "keystone did not start"
      exit 1
    fi
fi

# launch the nova-api and wait for it to answer before continuing
if [[ "$ENABLED_SERVICES" =~ "n-api" ]]; then
    screen_it n-api "cd $NOVA_DIR && $NOVA_DIR/bin/nova-api"
    echo "Waiting for nova-api to start..."
    if ! timeout 60 sh -c "while ! wget -q -O- http://127.0.0.1:8774; do sleep 1; done"; then
      echo "nova-api did not start"
      exit 1
    fi
fi
# Launching nova-compute should be as simple as running ``nova-compute`` but
# have to do a little more than that in our script.  Since we add the group
# ``libvirtd`` to our user in this script, when nova-compute is run it is
# within the context of our original shell (so our groups won't be updated).
# Use 'sg' to execute nova-compute as a member of the libvirtd group.
screen_it n-cpu "cd $NOVA_DIR && sg libvirtd $NOVA_DIR/bin/nova-compute"
screen_it n-net "cd $NOVA_DIR && $NOVA_DIR/bin/nova-network"
screen_it n-sch "cd $NOVA_DIR && $NOVA_DIR/bin/nova-scheduler"
screen_it n-vnc "cd $NOVNC_DIR && ./utils/nova-wsproxy.py 6080 --web . --flagfile=../nova/bin/nova.conf"
screen_it dash "cd $DASH_DIR && sudo /etc/init.d/apache2 restart; sudo tail -f /var/log/apache2/error.log"

# Install Images
# ==============

# Upload an image to glance.
#
# The default image is a small ***TTY*** testing image, which lets you login
# the username/password of root/password.
#
# TTY also uses cloud-init, supporting login via keypair and sending scripts as
# userdata.  See https://help.ubuntu.com/community/CloudInit for more on cloud-init
#
# Override ``IMAGE_URLS`` with a comma-seperated list of uec images.
#
#  * **natty**: http://uec-images.ubuntu.com/natty/current/natty-server-cloudimg-amd64.tar.gz
#  * **oneiric**: http://uec-images.ubuntu.com/oneiric/current/oneiric-server-cloudimg-amd64.tar.gz

if [[ "$ENABLED_SERVICES" =~ "g-reg" ]]; then
    # Create a directory for the downloaded image tarballs.
    mkdir -p $FILES/images

    for image_url in ${IMAGE_URLS//,/ }; do
        # Downloads the image (uec ami+aki style), then extracts it.
        IMAGE_FNAME=`echo "$image_url" | python -c "import sys; print sys.stdin.read().split('/')[-1]"`
        IMAGE_NAME=`echo "$IMAGE_FNAME" | python -c "import sys; print sys.stdin.read().split('.tar.gz')[0].split('.tgz')[0]"`
        if [ ! -f $FILES/$IMAGE_FNAME ]; then
            wget -c $image_url -O $FILES/$IMAGE_FNAME
        fi

        # Extract ami and aki files
        tar -zxf $FILES/$IMAGE_FNAME -C $FILES/images

        # Use glance client to add the kernel the root filesystem.
        # We parse the results of the first upload to get the glance ID of the
        # kernel for use when uploading the root filesystem.
        RVAL=`glance add -A $SERVICE_TOKEN name="$IMAGE_NAME-kernel" is_public=true container_format=aki disk_format=aki < $FILES/images/$IMAGE_NAME-vmlinuz*`
        KERNEL_ID=`echo $RVAL | cut -d":" -f2 | tr -d " "`
        glance add -A $SERVICE_TOKEN name="$IMAGE_NAME" is_public=true container_format=ami disk_format=ami kernel_id=$KERNEL_ID < $FILES/images/$IMAGE_NAME.img
    done
fi

# Fin
# ===


) 2>&1 | tee "${LOGFILE}"

# Check that the left side of the above pipe succeeded
for ret in "${PIPESTATUS[@]}"; do [ $ret -eq 0 ] || exit $ret; done

(
# Using the cloud
# ===============

# If you installed the dashboard on this server, then you should be able
# to access the site using your browser.
if [[ "$ENABLED_SERVICES" =~ "dash" ]]; then
    echo "dashboard is now available at http://$HOST_IP/"
fi

# If keystone is present, you can point nova cli to this server
if [[ "$ENABLED_SERVICES" =~ "key" ]]; then
    echo "keystone is serving at http://$HOST_IP:5000/v2.0/"
    echo "examples on using novaclient command line is in exercise.sh"
    echo "the default users are: admin and demo"
    echo "the password: $ADMIN_PASSWORD"
fi

# indicate how long this took to run (bash maintained variable 'SECONDS')
echo "stack.sh completed in $SECONDS seconds."

) | tee -a "$LOGFILE"<|MERGE_RESOLUTION|>--- conflicted
+++ resolved
@@ -86,13 +86,8 @@
 if [[ $EUID -eq 0 ]]; then
     ROOTSLEEP=${ROOTSLEEP:-10}
     echo "You are running this script as root."
-<<<<<<< HEAD
     echo "In $ROOTSLEEP seconds, we will create a user 'stack' and run as that user"
     sleep $ROOTSLEEP
-=======
-    echo "In 10 seconds, we will create a user 'stack' and run as that user"
-    sleep 10
->>>>>>> 6960eff9
 
     # since this script runs as a normal user, we need to give that user
     # ability to run sudo

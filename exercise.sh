--- conflicted
+++ resolved
@@ -19,49 +19,8 @@
 # Settings
 # ========
 
-<<<<<<< HEAD
 # Use openrc + stackrc + localrc for settings
 source ./openrc
-=======
-# Use stackrc and localrc for settings
-source ./stackrc
-
-HOST=${HOST:-localhost}
-
-# Nova original used project_id as the *account* that owned resources (servers,
-# ip address, ...)   With the addition of Keystone we have standardized on the
-# term **tenant** as the entity that owns the resources.  **novaclient** still
-# uses the old deprecated terms project_id.  Note that this field should now be
-# set to tenant_name, not tenant_id.
-export NOVA_PROJECT_ID=${TENANT:-demo}
-
-# In addition to the owning entity (tenant), nova stores the entity performing
-# the action as the **user**.
-export NOVA_USERNAME=${USERNAME:-demo}
-
-# With Keystone you pass the keystone password instead of an api key.
-export NOVA_API_KEY=${ADMIN_PASSWORD:-secrete}
-
-# With the addition of Keystone, to use an openstack cloud you should
-# authenticate against keystone, which returns a **Token** and **Service
-# Catalog**.  The catalog contains the endpoint for all services the user/tenant
-# has access to - including nova, glance, keystone, swift, ...  We currently
-# recommend using the 2.0 *auth api*.
-#
-# *NOTE*: Using the 2.0 *auth api* does mean that compute api is 2.0.  We will
-# use the 1.1 *compute api*
-export NOVA_URL=${NOVA_URL:-http://$HOST:5000/v2.0/}
-
-# Currently novaclient needs you to specify the *compute api* version.  This
-# needs to match the config of your catalog returned by Keystone.
-export NOVA_VERSION=1.1
-
-# FIXME - why does this need to be specified?
-export NOVA_REGION_NAME=RegionOne
-
-# set log level to DEBUG (helps debug issues)
-export NOVACLIENT_DEBUG=1
->>>>>>> 63747581
 
 # Get a token for clients that don't support service catalog
 # ==========================================================
